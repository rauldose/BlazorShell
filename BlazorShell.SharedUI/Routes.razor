 ﻿@* Components/Routes.razor *@
@using System.Reflection
@using BlazorShell.Application.Interfaces
@using BlazorShell.Application.Services
@using BlazorShell.Application.Models
@using Microsoft.AspNetCore.Components.Authorization
@implements IDisposable
@inject IModuleRegistry ModuleRegistry
@inject IDynamicRouteService DynamicRouteService
@inject NavigationManager NavigationManager
@inject ILogger<Routes> Logger
@inject AuthenticationStateProvider AuthenticationStateProvider
@inject IRouteAssemblyProvider RouteAssemblyProvider

<CascadingValue Value="DynamicRouteService">
    <Router AppAssembly="typeof(App).Assembly"
            AdditionalAssemblies="@RouteAssemblyProvider.Assemblies"
            OnNavigateAsync="OnNavigateAsync">
        <Found Context="routeData">
            <AuthorizeRouteView RouteData="routeData" DefaultLayout="typeof(Layout.MainLayout)">
                <NotAuthorized>
                    @if (context.User.Identity?.IsAuthenticated == false)
                    {
                        @* Only redirect if not already on login/register pages *@
                        @if (!IsAuthenticationPage())
                        {
                            <RedirectToLogin />
                        }
                        else
                        {
                            @* Show the content if we're on an auth page *@
                            <RouteView RouteData="routeData" DefaultLayout="typeof(Layout.MainLayout)" />
                        }
                    }
                    else
                    {
                        <div class="alert alert-danger" role="alert">
                            <h4 class="alert-heading">Access Denied</h4>
                            <p>You are not authorized to access this resource.</p>
                            <hr>
                            <a href="/" class="btn btn-primary">Go Home</a>
                        </div>
                    }
                </NotAuthorized>
                <Authorizing>
                    <div class="text-center py-5">
                        <div class="spinner-border text-primary" role="status"></div>
                        <p class="mt-2">Checking authorization...</p>
                    </div>
                </Authorizing>
            </AuthorizeRouteView>
            <FocusOnNavigate RouteData="routeData" Selector="h1" />
        </Found>
        <NotFound>
            <PageTitle>Not found</PageTitle>
            <LayoutView Layout="typeof(Layout.MainLayout)">
                <DynamicRouteHandler />
            </LayoutView>
        </NotFound>
    </Router>
</CascadingValue>

@code {
    private bool _disposed = false;

    protected override async Task OnInitializedAsync()
    {
        try
        {
            Logger.LogInformation("Routes component initializing");
<<<<<<< HEAD
=======

            // Ensure modules are loaded first
            await ModuleLoader.InitializeModulesAsync();

>>>>>>> 16ab1a01
            // Load module assemblies
            await LoadModuleAssemblies();

            if (!IsStaticRendering())
            {
                if (ModuleRegistry != null)
                {
                    ModuleRegistry.ModuleRegistered += OnModuleRegistered;
                    ModuleRegistry.ModuleUnregistered += OnModuleUnregistered;
                }

                if (DynamicRouteService != null)
                {
                    DynamicRouteService.RoutesChanged += OnRoutesChanged;
                }
            }

            Logger.LogInformation("Routes component initialized with {Count} additional assemblies", RouteAssemblyProvider.Assemblies.Count());
        }
        catch (Exception ex)
        {
            Logger.LogError(ex, "Error initializing Routes component");
        }
    }

    private bool IsStaticRendering()
    {
        // Check if we're on an Account page (which uses static rendering)
        var uri = NavigationManager.Uri.ToLower();
        return uri.Contains("/account/");
    }

    private bool IsAuthenticationPage()
    {
        var uri = NavigationManager.Uri.ToLower();
        return uri.Contains("/account/login") || 
               uri.Contains("/account/register") || 
               uri.Contains("/account/logout") ||
               uri.Contains("/account/forgotpassword") ||
               uri.Contains("/account/resetpassword") ||
               uri.Contains("/account/confirmemail") ||
               uri.Contains("/account/externallogin") ||
               uri.Contains("/account/lockout") ||
               uri.Contains("/account/loginwith2fa") ||
               uri.Contains("/account/loginwithrecoverycode");
    }

    private async Task LoadModuleAssemblies()
    {
        try
        {
            var modules = ModuleRegistry?.GetModules() ?? Enumerable.Empty<IModule>();
            
            foreach (var module in modules)
            {
                var assembly = module.GetType().Assembly;
                RouteAssemblyProvider.AddAssembly(assembly);
                Logger.LogInformation("Added module assembly: {AssemblyName}", assembly.FullName);
            }
        }
        catch (Exception ex)
        {
            Logger.LogError(ex, "Error loading module assemblies");
        }
    }

    private async Task OnNavigateAsync(NavigationContext context)
    {
        // Handle navigation events if needed
        Logger.LogDebug("Navigating to: {Path}", context.Path);
    }

    private void OnModuleRegistered(object? sender, ModuleEventArgs e)
    {
        if (_disposed) return;
        
        var assembly = e.Module.GetType().Assembly;
        RouteAssemblyProvider.AddAssembly(assembly);
        InvokeAsync(StateHasChanged);
    }

    private void OnModuleUnregistered(object? sender, ModuleEventArgs e)
    {
        if (_disposed) return;
        
        var assembly = e.Module.GetType().Assembly;
        RouteAssemblyProvider.RemoveAssembly(assembly);
        InvokeAsync(StateHasChanged);
    }

    private void OnRoutesChanged(object? sender, RouteChangedEventArgs e)
    {
        if (_disposed) return;
        
        Logger.LogDebug("Routes changed for module: {ModuleName}", e.ModuleName);
        InvokeAsync(StateHasChanged);
    }

    public void Dispose()
    {
        _disposed = true;
        
        // Only unsubscribe if we're in interactive mode
        if (!IsStaticRendering())
        {
            if (ModuleRegistry != null)
            {
                ModuleRegistry.ModuleRegistered -= OnModuleRegistered;
                ModuleRegistry.ModuleUnregistered -= OnModuleUnregistered;
            }
            
            if (DynamicRouteService != null)
            {
                DynamicRouteService.RoutesChanged -= OnRoutesChanged;
            }
        }
    }
}<|MERGE_RESOLUTION|>--- conflicted
+++ resolved
@@ -68,13 +68,7 @@
         try
         {
             Logger.LogInformation("Routes component initializing");
-<<<<<<< HEAD
-=======
 
-            // Ensure modules are loaded first
-            await ModuleLoader.InitializeModulesAsync();
-
->>>>>>> 16ab1a01
             // Load module assemblies
             await LoadModuleAssemblies();
 
