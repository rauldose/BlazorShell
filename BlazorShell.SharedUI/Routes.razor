--- conflicted
+++ resolved
@@ -68,10 +68,7 @@
         try
         {
             Logger.LogInformation("Routes component initializing");
-<<<<<<< HEAD
-=======
 
->>>>>>> d475d7be
             // Load module assemblies
             await LoadModuleAssemblies();
 
