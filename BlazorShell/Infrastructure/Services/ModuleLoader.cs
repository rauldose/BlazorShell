﻿using System.Reflection;
using System.Runtime.Loader;
using Microsoft.Extensions.Options;
using Microsoft.Extensions.Logging;
using Newtonsoft.Json;
using BlazorShell.Core.Interfaces;
using BlazorShell.Core.Entities;
using BlazorShell.Infrastructure.Data;
using Microsoft.EntityFrameworkCore;
using Microsoft.Extensions.DependencyInjection;
using Module = BlazorShell.Core.Entities.Module;

namespace BlazorShell.Infrastructure.Services
{
    /// <summary>
    /// Implementation of module loader with assembly isolation
    /// </summary>
    public class ModuleLoader : IModuleLoader
    {
        private readonly ILogger<ModuleLoader> _logger;
        private readonly IServiceProvider _serviceProvider;
        private readonly IModuleRegistry _moduleRegistry;
        private readonly IPluginAssemblyLoader _assemblyLoader;
        private readonly ApplicationDbContext _dbContext;
        private readonly Dictionary<string, ModuleLoadContext> _loadContexts;
        private readonly string _modulesPath;
        private readonly IServiceCollection _services;

        public ModuleLoader(
            ILogger<ModuleLoader> logger,
            IServiceProvider serviceProvider,
            IModuleRegistry moduleRegistry,
            IPluginAssemblyLoader assemblyLoader,
            ApplicationDbContext dbContext,
            IOptions<ModuleConfiguration> options,
            IServiceCollection services)
        {
            _logger = logger;
            _serviceProvider = serviceProvider;
            _moduleRegistry = moduleRegistry;
            _assemblyLoader = assemblyLoader;
            _dbContext = dbContext;
            _loadContexts = new Dictionary<string, ModuleLoadContext>();
            _modulesPath = Path.Combine(AppDomain.CurrentDomain.BaseDirectory, options.Value.ModulesPath ?? "Modules");
            _services = services;
<<<<<<< HEAD
        }

        public async Task RegisterModuleServicesAsync()
        {
            try
            {
                // Load configuration
                var configPath = Path.Combine(AppDomain.CurrentDomain.BaseDirectory, "modules.json");
                if (!File.Exists(configPath))
                {
                    _logger.LogWarning("Module configuration file not found at {Path}", configPath);
                    return;
                }

                var configJson = await File.ReadAllTextAsync(configPath);
                var config = JsonConvert.DeserializeObject<ModulesConfiguration>(configJson);

                if (config?.Modules == null)
                {
                    _logger.LogWarning("No modules found in configuration");
                    return;
                }

                if (!Directory.Exists(_modulesPath))
                {
                    Directory.CreateDirectory(_modulesPath);
                }

                var sortedModules = config.Modules
                    .Where(m => m.Enabled)
                    .OrderBy(m => m.LoadOrder)
                    .ToList();

                foreach (var moduleConfig in sortedModules)
                {
                    try
                    {
                        var assemblyPath = Path.Combine(_modulesPath, moduleConfig.AssemblyName);
                        if (!File.Exists(assemblyPath))
                        {
                            _logger.LogWarning("Module assembly not found: {Path}", assemblyPath);
                            continue;
                        }

                        // Load module only for service registration
                        await LoadModuleAsync(assemblyPath, registerOnly: true);
                    }
                    catch (Exception ex)
                    {
                        _logger.LogError(ex, "Error registering services for module {Module}", moduleConfig.Name);
                    }
                }
            }
            catch (Exception ex)
            {
                _logger.LogError(ex, "Critical error during module service registration");
                throw;
            }
=======
>>>>>>> 1b497beb
        }

        public async Task InitializeModulesAsync()
        {
            try
            {
                _logger.LogInformation("Initializing modules from configuration...");

                // Load configuration from JSON file
                var configPath = Path.Combine(AppDomain.CurrentDomain.BaseDirectory, "modules.json");
                if (!File.Exists(configPath))
                {
                    _logger.LogWarning("Module configuration file not found at {Path}", configPath);
                    return;
                }

                var configJson = await File.ReadAllTextAsync(configPath);
                var config = JsonConvert.DeserializeObject<ModulesConfiguration>(configJson);

                if (config?.Modules == null)
                {
                    _logger.LogWarning("No modules found in configuration");
                    return;
                }

                // Ensure modules directory exists
                if (!Directory.Exists(_modulesPath))
                {
                    Directory.CreateDirectory(_modulesPath);
                }

                // Sort modules by load order
                var sortedModules = config.Modules
                    .Where(m => m.Enabled)
                    .OrderBy(m => m.LoadOrder)
                    .ToList();

                foreach (var moduleConfig in sortedModules)
                {
                    try
                    {
                        // Check dependencies
                        if (moduleConfig.Dependencies?.Any() == true)
                        {
                            foreach (var dependency in moduleConfig.Dependencies)
                            {
                                if (!_moduleRegistry.IsModuleRegistered(dependency))
                                {
                                    _logger.LogWarning(
                                        "Module {Module} depends on {Dependency} which is not loaded",
                                        moduleConfig.Name, dependency);
                                    continue;
                                }
                            }
                        }

                        var assemblyPath = Path.Combine(_modulesPath, moduleConfig.AssemblyName);
                        if (!File.Exists(assemblyPath))
                        {
                            _logger.LogWarning("Module assembly not found: {Path}", assemblyPath);

                            // Update database to reflect module is not available
                            var dbModule = await _dbContext.Modules
                                .FirstOrDefaultAsync(m => m.Name == moduleConfig.Name);
                            if (dbModule != null)
                            {
                                dbModule.IsEnabled = false;
                                await _dbContext.SaveChangesAsync();
                            }
                            continue;
                        }

                        if (!_loadContexts.TryGetValue(moduleConfig.Name, out var context))
                        {
                            var loaded = await LoadModuleAsync(assemblyPath);
                            if (loaded == null)
                            {
                                continue;
                            }
                            context = _loadContexts[moduleConfig.Name];
                        }

                        var module = context.Module;

                        // Initialize module
                        var initialized = await module.InitializeAsync(_serviceProvider);
                        if (initialized)
                        {
                            // Register navigation items
                            var navItems = module.GetNavigationItems();
                            if (navItems?.Any() == true)
                            {
                                var navigationService = _serviceProvider.GetRequiredService<INavigationService>();
                                navigationService.RegisterNavigationItems(navItems);
                            }

                            // Update or create database entry
                            await UpdateModuleInDatabase(module, moduleConfig);

                            // Register and activate module
                            if (!_moduleRegistry.IsModuleRegistered(module.Name))
                            {
                                _moduleRegistry.RegisterModule(module);
                                await module.ActivateAsync();
                            }

                            _logger.LogInformation("Module {Module} loaded successfully", module.Name);
                        }
                        else
                        {
                            _logger.LogError("Failed to initialize module {Module}", moduleConfig.Name);
                        }
                    }
                    catch (Exception ex)
                    {
                        _logger.LogError(ex, "Error loading module {Module}", moduleConfig.Name);
                    }
                }

                _logger.LogInformation("Module initialization completed. {Count} modules loaded",
                    _moduleRegistry.GetModules().Count());
            }
            catch (Exception ex)
            {
                _logger.LogError(ex, "Critical error during module initialization");
                throw;
            }
        }

        public async Task<IModule> LoadModuleAsync(string assemblyPath, bool registerOnly = false)
        {
            try
            {
                _logger.LogDebug("Loading module from {Path}", assemblyPath);

                // Load assembly
                var assembly = _assemblyLoader.LoadPlugin(assemblyPath);
                if (assembly == null)
                {
                    _logger.LogError("Failed to load assembly from {Path}", assemblyPath);
                    return null;
                }

                // Find module type
                var moduleTypes = _assemblyLoader.GetTypesFromAssembly(assembly, typeof(IModule));
                var moduleType = moduleTypes.FirstOrDefault();

                if (moduleType == null)
                {
                    _logger.LogError("No IModule implementation found in {Assembly}", assembly.FullName);
                    return null;
                }

                // Create module instance
                var module = _assemblyLoader.CreateInstance<IModule>(moduleType);
                if (module == null)
                {
                    _logger.LogError("Failed to create instance of {Type}", moduleType.FullName);
                    return null;
                }

<<<<<<< HEAD
                if (module is IServiceModule serviceModule && (_services as ICollection<ServiceDescriptor>)?.IsReadOnly == false)
=======
                if (module is IServiceModule serviceModule)
>>>>>>> 1b497beb
                {
                    serviceModule.RegisterServices(_services);
                }

<<<<<<< HEAD
                // Store load context for later activation
=======
                // Store load context for unloading
>>>>>>> 1b497beb
                _loadContexts[module.Name] = new ModuleLoadContext
                {
                    Assembly = assembly,
                    Module = module,
                    LoadedAt = DateTime.UtcNow
                };

                return module;
            }
            catch (Exception ex)
            {
                _logger.LogError(ex, "Error loading module from {Path}", assemblyPath);
                return null;
            }
        }

        public async Task<bool> UnloadModuleAsync(string moduleName)
        {
            try
            {
                _logger.LogInformation("Unloading module {Module}", moduleName);

                var module = _moduleRegistry.GetModule(moduleName);
                if (module == null)
                {
                    _logger.LogWarning("Module {Module} not found in registry", moduleName);
                    return false;
                }

                // Deactivate module
                await module.DeactivateAsync();

                // Unregister navigation items
                var navigationService = _serviceProvider.GetRequiredService<INavigationService>();
                navigationService.UnregisterNavigationItems(moduleName);

                // Unregister from registry
                _moduleRegistry.UnregisterModule(moduleName);

                // Unload assembly if using load context
                if (_loadContexts.TryGetValue(moduleName, out var context))
                {
                    _assemblyLoader.UnloadPlugin(moduleName);
                    _loadContexts.Remove(moduleName);
                }

                // Update database
                var dbModule = await _dbContext.Modules
                    .FirstOrDefaultAsync(m => m.Name == moduleName);
                if (dbModule != null)
                {
                    dbModule.IsEnabled = false;
                    await _dbContext.SaveChangesAsync();
                }

                _logger.LogInformation("Module {Module} unloaded successfully", moduleName);
                return true;
            }
            catch (Exception ex)
            {
                _logger.LogError(ex, "Error unloading module {Module}", moduleName);
                return false;
            }
        }

        public async Task<IEnumerable<IModule>> GetLoadedModulesAsync()
        {
            return await Task.FromResult(_moduleRegistry.GetModules());
        }

        public async Task<IEnumerable<Assembly>> GetModuleAssembliesAsync()
        {
            return await Task.FromResult(_loadContexts.Values.Select(c => c.Assembly));
        }

        public async Task<IModule> GetModuleAsync(string moduleName)
        {
            return await Task.FromResult(_moduleRegistry.GetModule(moduleName));
        }

        public async Task ReloadModuleAsync(string moduleName)
        {
            _logger.LogInformation("Reloading module {Module}", moduleName);

            // Get current module info
            var currentModule = _moduleRegistry.GetModule(moduleName);
            if (currentModule == null)
            {
                _logger.LogWarning("Module {Module} not found for reload", moduleName);
                return;
            }

            // Store assembly path
            string assemblyPath = null;
            if (_loadContexts.TryGetValue(moduleName, out var context))
            {
                assemblyPath = context.Assembly.Location;
            }

            // Unload module
            await UnloadModuleAsync(moduleName);

            // Wait a bit for cleanup
            await Task.Delay(500);

            // Reload module
            if (!string.IsNullOrEmpty(assemblyPath))
            {
                await LoadModuleAsync(assemblyPath);
            }
        }

        private async Task UpdateModuleInDatabase(IModule module, ModuleConfig config)
        {
            var dbModule = await _dbContext.Modules
                .FirstOrDefaultAsync(m => m.Name == module.Name);

            if (dbModule == null)
            {
                dbModule = new Module
                {
                    Name = module.Name,
                    CreatedDate = DateTime.UtcNow,
                    CreatedBy = "System"
                };
                _dbContext.Modules.Add(dbModule);
            }

            dbModule.DisplayName = module.DisplayName;
            dbModule.Description = module.Description;
            dbModule.Version = module.Version;
            dbModule.Author = module.Author;
            dbModule.Icon = module.Icon;
            dbModule.Category = module.Category;
            dbModule.LoadOrder = module.Order;
            dbModule.IsEnabled = true;
            dbModule.AssemblyName = config.AssemblyName;
            dbModule.EntryType = config.EntryType;
            dbModule.Configuration = JsonConvert.SerializeObject(config.Configuration);
            dbModule.Dependencies = JsonConvert.SerializeObject(config.Dependencies);
            dbModule.ModifiedDate = DateTime.UtcNow;
            dbModule.ModifiedBy = "System";

            await _dbContext.SaveChangesAsync();
        }

        private class ModuleLoadContext
        {
            public Assembly Assembly { get; set; }
            public IModule Module { get; set; }
            public DateTime LoadedAt { get; set; }
        }
    }

    /// <summary>
    /// Configuration classes for JSON deserialization
    /// </summary>
    public class ModulesConfiguration
    {
        public ModuleSettings ModuleSettings { get; set; }
        public List<ModuleConfig> Modules { get; set; }
    }

    public class ModuleSettings
    {
        public bool EnableDynamicLoading { get; set; }
        public string ModulesPath { get; set; }
        public bool AllowRemoteModules { get; set; }
        public bool AutoLoadOnStartup { get; set; }
        public bool CacheModuleMetadata { get; set; }
    }

    public class ModuleConfig
    {
        public string Name { get; set; }
        public string DisplayName { get; set; }
        public string Description { get; set; }
        public string AssemblyName { get; set; }
        public string EntryType { get; set; }
        public string Version { get; set; }
        public string Author { get; set; }
        public string Category { get; set; }
        public string Icon { get; set; }
        public bool Enabled { get; set; }
        public int LoadOrder { get; set; }
        public List<string> Dependencies { get; set; }
        public string RequiredRole { get; set; }
        public Dictionary<string, object> Configuration { get; set; }
        public List<NavigationItemConfig> NavigationItems { get; set; }
        public List<PermissionConfig> Permissions { get; set; }
    }

    public class NavigationItemConfig
    {
        public string Name { get; set; }
        public string DisplayName { get; set; }
        public string Url { get; set; }
        public string Icon { get; set; }
        public int Order { get; set; }
        public string Type { get; set; }
        public string RequiredPermission { get; set; }
        public string Parent { get; set; }
        public List<NavigationItemConfig> Children { get; set; }
    }

    public class PermissionConfig
    {
        public string Name { get; set; }
        public string DisplayName { get; set; }
        public string Description { get; set; }
    }

    public class ModuleConfiguration
    {
        public string ModulesPath { get; set; } = "Modules";
    }
}<|MERGE_RESOLUTION|>--- conflicted
+++ resolved
@@ -43,7 +43,6 @@
             _loadContexts = new Dictionary<string, ModuleLoadContext>();
             _modulesPath = Path.Combine(AppDomain.CurrentDomain.BaseDirectory, options.Value.ModulesPath ?? "Modules");
             _services = services;
-<<<<<<< HEAD
         }
 
         public async Task RegisterModuleServicesAsync()
@@ -102,8 +101,6 @@
                 _logger.LogError(ex, "Critical error during module service registration");
                 throw;
             }
-=======
->>>>>>> 1b497beb
         }
 
         public async Task InitializeModulesAsync()
@@ -265,20 +262,13 @@
                     return null;
                 }
 
-<<<<<<< HEAD
+
                 if (module is IServiceModule serviceModule && (_services as ICollection<ServiceDescriptor>)?.IsReadOnly == false)
-=======
-                if (module is IServiceModule serviceModule)
->>>>>>> 1b497beb
                 {
                     serviceModule.RegisterServices(_services);
                 }
 
-<<<<<<< HEAD
                 // Store load context for later activation
-=======
-                // Store load context for unloading
->>>>>>> 1b497beb
                 _loadContexts[module.Name] = new ModuleLoadContext
                 {
                     Assembly = assembly,
